from typing import List

from carp.configs import ModelConfig
from carp.pytorch.model.architectures import *
from carp.pytorch.scalability_utils import print_rank_0
from carp.pytorch.training.trainer import BaseTrainer, register_trainer
from carp.util import generate_indices
import torch.distributed as dist

patch_typeguard()


@typechecked
@register_architecture
class CARP(BaseModel):
    def __init__(self, config: ModelConfig):
        super().__init__(config)

    def forward(
        self,
        passages: BatchElement,
        reviews: BatchElement,
        config: TrainConfig,
    ):
        microbatch_inds = generate_indices(
            passages.input_ids.shape[0], config.microbatch_size, shuffle=False
        )
        # Split tokens and masks into these microbatches
        pass_mbs: List[BatchElement] = [
            BatchElement(passages.input_ids[i], passages.mask[i])
            for i in microbatch_inds
        ]
        rev_mbs: List[BatchElement] = [
            BatchElement(reviews.input_ids[i], reviews.mask[i]) for i in microbatch_inds
        ]

        # Initially get all encodings without grad
        pass_encs, rev_encs = self.calculate_embeddings(pass_mbs, rev_mbs)

        # compute accuracy
        forward_acc = self.compute_accuracy(torch.cat(pass_encs), torch.cat(rev_encs))

        return {
            "pass_mbs": pass_mbs,
            "pass_encs": pass_encs,
            "rev_mbs": rev_mbs,
            "rev_encs": rev_encs,
            "forward_acc": forward_acc,
        }


@register_trainer
class CARPTrainer(BaseTrainer):
    def train_deepspeed_step(
        self,
        passages: BatchElement,
        reviews: BatchElement,
        config: TrainConfig,
    ):
        with self.autocast():
            forward_output = self.model(passages, reviews, config)

        rev_encs, all_rev_encs, rev_offset = self.contrastive_parallel_all_gather(
            forward_output["rev_encs"]
        )
        pass_encs, all_pass_encs, pass_offset = self.contrastive_parallel_all_gather(
            forward_output["pass_encs"]
        )

        # Encode passages in microbatches (with grad)
        for index, passage in enumerate(forward_output["pass_mbs"]):
<<<<<<< HEAD
            pass_tmp = list(all_pass_encs.clone().split(config.microbatch_size))
            with torch.cuda.amp.autocast():
                micro_batch = self.model.module.encode_passages(passage).hidden
                pass_tmp[pass_offset + index] = micro_batch
                loss = self.model.module.contrastive_loss(
                    torch.cat(pass_tmp), all_rev_encs
                )
=======
            pass_tmp = forward_output["pass_encs"].copy()
            with self.autocast():
                pass_tmp[index] = self.model.module.encode_passages(passage).hidden
            # torch.float32 torch.float16
            loss = self.model.module.contrastive_loss(
                torch.cat(pass_tmp), torch.cat(forward_output["rev_encs"])
            )
>>>>>>> 6d071f01
            self.deepspeed_backwards(loss)

        # Encode reviews in microbatches (with grad)
        for index, review in enumerate(forward_output["rev_mbs"]):
<<<<<<< HEAD
            rev_tmp = list(all_rev_encs.clone().split(config.microbatch_size))
            with torch.cuda.amp.autocast():
                micro_batch = self.model.module.encode_reviews(review).hidden
                rev_tmp[rev_offset + index] = micro_batch
                loss = self.model.module.contrastive_loss(
                    all_pass_encs, torch.cat(rev_tmp)
                )
=======
            rev_tmp = forward_output["rev_encs"].copy()  # no_grad
            with self.autocast():
                rev_tmp[index] = self.model.module.encode_reviews(review).hidden
            # grad _just_ at positions in `index`
            loss = self.model.module.contrastive_loss(
                torch.cat(forward_output["pass_encs"]), torch.cat(rev_tmp)
            )
>>>>>>> 6d071f01
            self.deepspeed_backwards(loss)

        # Average the model gradients
        self.average_gradients()

        # Clipping
        self.clip_gradients()

        # Step the model
        self.deepspeed_step()

        return {
            "Loss/Train": loss,
            "Acc/Forward": forward_output["forward_acc"],
        }

    def train_torch_step(
        self,
        passages: BatchElement,
        reviews: BatchElement,
        config: TrainConfig,
    ) -> Dict[str, TensorType[()]]:
        with self.autocast():
            forward_output = self.model(passages, reviews, config)

        # does gradient accumulation
        self.zero_grad()

        # Encode passages in microbatches (with grad)
        for index, passage in enumerate(forward_output["pass_mbs"]):
            pass_tmp = forward_output["pass_encs"].copy()
            with self.autocast():
                pass_tmp[index] = self.model.encode_passages(passage).hidden
                loss = self.model.contrastive_loss(
                    torch.cat(pass_tmp), torch.cat(forward_output["rev_encs"])
                )

            self.torch_backwards(loss)

        # Encode reviews in microbatches (with grad)
        for index, review in enumerate(forward_output["rev_mbs"]):
            rev_tmp = forward_output["rev_encs"].copy()  # no_grad
            with self.autocast():
                rev_tmp[index] = self.model.encode_reviews(review).hidden
                # grad _just_ at positions in `index`
                loss = self.model.contrastive_loss(
                    torch.cat(forward_output["pass_encs"]), torch.cat(rev_tmp)
                )

            self.torch_backwards(loss)

        # Average the model gradients
        self.average_gradients()

        # Clipping
        self.clip_gradients()

        # Step the model
        self.torch_step()

        return {
            "Loss/Train": loss,
            "Acc/Forward": forward_output["forward_acc"],
            "Model/logit_scale": self.model.logit_scale.sum(),
        }<|MERGE_RESOLUTION|>--- conflicted
+++ resolved
@@ -69,7 +69,6 @@
 
         # Encode passages in microbatches (with grad)
         for index, passage in enumerate(forward_output["pass_mbs"]):
-<<<<<<< HEAD
             pass_tmp = list(all_pass_encs.clone().split(config.microbatch_size))
             with torch.cuda.amp.autocast():
                 micro_batch = self.model.module.encode_passages(passage).hidden
@@ -77,20 +76,10 @@
                 loss = self.model.module.contrastive_loss(
                     torch.cat(pass_tmp), all_rev_encs
                 )
-=======
-            pass_tmp = forward_output["pass_encs"].copy()
-            with self.autocast():
-                pass_tmp[index] = self.model.module.encode_passages(passage).hidden
-            # torch.float32 torch.float16
-            loss = self.model.module.contrastive_loss(
-                torch.cat(pass_tmp), torch.cat(forward_output["rev_encs"])
-            )
->>>>>>> 6d071f01
             self.deepspeed_backwards(loss)
 
         # Encode reviews in microbatches (with grad)
         for index, review in enumerate(forward_output["rev_mbs"]):
-<<<<<<< HEAD
             rev_tmp = list(all_rev_encs.clone().split(config.microbatch_size))
             with torch.cuda.amp.autocast():
                 micro_batch = self.model.module.encode_reviews(review).hidden
@@ -98,15 +87,6 @@
                 loss = self.model.module.contrastive_loss(
                     all_pass_encs, torch.cat(rev_tmp)
                 )
-=======
-            rev_tmp = forward_output["rev_encs"].copy()  # no_grad
-            with self.autocast():
-                rev_tmp[index] = self.model.module.encode_reviews(review).hidden
-            # grad _just_ at positions in `index`
-            loss = self.model.module.contrastive_loss(
-                torch.cat(forward_output["pass_encs"]), torch.cat(rev_tmp)
-            )
->>>>>>> 6d071f01
             self.deepspeed_backwards(loss)
 
         # Average the model gradients
