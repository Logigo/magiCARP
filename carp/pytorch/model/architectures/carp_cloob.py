--- conflicted
+++ resolved
@@ -69,13 +69,9 @@
         # Run the normal CARP init since we are skipping it
         self.config = config
         encoder_class = get_encoder(config.encoder_type)
-<<<<<<< HEAD
         self.passage_encoder = encoder_class(config.model_path, config.model_arch, config.tokenizer_path)
         self.review_encoder = encoder_class(config.model_path, config.model_arch, config.tokenizer_path)
-=======
-        self.passage_encoder = encoder_class(config.model_path, config.model_arch)
-        self.review_encoder = encoder_class(config.model_path, config.model_arch)
->>>>>>> 07fb5b5e
+
         self.latent_dim = self.config.latent_dim
         self.pass_projector, self.rev_projector = self._make_projection_layers(
             self.config
@@ -191,12 +187,8 @@
             self.deepspeed_backwards(loss)
 
         # Average the model gradients
-<<<<<<< HEAD
         self.average_gradients()
-=======
-        #self.average_gradients()
->>>>>>> 07fb5b5e
-
+  
         # Clipping
         self.clip_gradients()
 
@@ -244,11 +236,7 @@
             self.torch_backwards(loss)
 
         # Average the model gradients
-<<<<<<< HEAD
         self.average_gradients()
-=======
-        #self.average_gradients(1./100.)
->>>>>>> 07fb5b5e
 
         # Clipping
         self.clip_gradients()
