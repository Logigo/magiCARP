--- conflicted
+++ resolved
@@ -71,12 +71,7 @@
         return len(self.passages)
 
     @staticmethod
-<<<<<<< HEAD
     def create_tokenizer_factory(call_tokenizer: Callable, tokenizer_factory: Callable, context_len: int) -> Callable:
-=======
-    def create_tokenizer_factory(call_tokenizer : Callable, tokenizer_factory : Callable, context_len : int) -> Callable:
->>>>>>> d65ad5ea
-
         """Function creates a callable tokenizer subroutine and uses it to curry the tokenizer factory
 
         Args:
@@ -118,10 +113,6 @@
 
         return collate
 
-<<<<<<< HEAD
-
-=======
->>>>>>> d65ad5ea
 from carp.pytorch.data.mlm_pipeline import MLMDataPipeline
 from carp.pytorch.data.scarecrow_pipeline import ScarecrowDataPipeline
 from carp.pytorch.data.distill_pipeline import DistillDataPipeline
